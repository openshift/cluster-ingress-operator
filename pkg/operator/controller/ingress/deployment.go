--- conflicted
+++ resolved
@@ -1691,26 +1691,6 @@
 // Also truncates values to the maximum length HAProxy allows if the value is
 // too large, and truncates values to 0s if they are less than 0.
 func durationToHAProxyTimespec(duration time.Duration) string {
-<<<<<<< HEAD
-	haproxyMaxTimeoutMilliseconds := int64(2147483647)
-	durationMilliseconds := duration.Milliseconds()
-
-	haproxyMaxTimeoutMicroseconds := int64(2147483647000)
-	durationMicroseconds := duration.Microseconds()
-
-	if durationMicroseconds == 0 && durationMilliseconds == 0 {
-		return "0s"
-	} else if durationMicroseconds != 0 && durationMilliseconds == 0 {
-		return fmt.Sprintf("%dus", durationMicroseconds)
-	} else if durationMicroseconds > haproxyMaxTimeoutMicroseconds {
-		log.V(2).Info("Time value %s exceeds the maximum timeout length of %dms. Truncating timeout to match maximum value.", duration.String(), haproxyMaxTimeoutMilliseconds)
-		return "2147483647ms"
-	} else if durationMicroseconds%time.Millisecond.Microseconds() != 0 {
-		return fmt.Sprintf("%dus", durationMicroseconds)
-	} else if durationMilliseconds%time.Second.Milliseconds() != 0 {
-		return fmt.Sprintf("%dms", durationMilliseconds)
-	} else if durationMilliseconds%time.Minute.Milliseconds() != 0 {
-=======
 	if duration <= 0 {
 		return "0s"
 	} else if duration > haproxyMaxTimeoutMilliseconds {
@@ -1721,7 +1701,6 @@
 	} else if ms := duration.Milliseconds(); ms%1000 != 0 {
 		return fmt.Sprintf("%dms", ms)
 	} else if ms%time.Minute.Milliseconds() != 0 {
->>>>>>> 8eb2c667
 		return fmt.Sprintf("%ds", int(math.Round(duration.Seconds())))
 	} else if ms%time.Hour.Milliseconds() != 0 {
 		return fmt.Sprintf("%dm", int(math.Round(duration.Minutes())))
