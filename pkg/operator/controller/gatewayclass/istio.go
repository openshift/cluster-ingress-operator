--- conflicted
+++ resolved
@@ -44,12 +44,8 @@
 	if err != nil {
 		return have, current, err
 	}
-
-<<<<<<< HEAD
 	desired := desiredIstio(name, ownerRef, istioVersion, enableInferenceExtension)
-=======
-	desired := desiredIstio(name, ownerRef, enableInferenceExtension)
->>>>>>> a356f1cc
+
 
 	switch {
 	case !have:
@@ -99,12 +95,8 @@
 	return true, nil
 }
 
-// desiredIstio returns the desired Istio CR.
-<<<<<<< HEAD
 func desiredIstio(name types.NamespacedName, ownerRef metav1.OwnerReference, istioVersion string, enableInferenceExtension bool) *sailv1.Istio {
-=======
-func desiredIstio(name types.NamespacedName, ownerRef metav1.OwnerReference, enableInferenceExtension bool) *sailv1.Istio {
->>>>>>> a356f1cc
+
 	pilotContainerEnv := map[string]string{
 		// Enable Gateway API.
 		"PILOT_ENABLE_GATEWAY_API": "true",
