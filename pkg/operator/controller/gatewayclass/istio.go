--- conflicted
+++ resolved
@@ -203,11 +203,8 @@
 					IngressControllerMode: sailv1.MeshConfigIngressControllerModeOff,
 				},
 			},
-<<<<<<< HEAD
 			Version: istioVersion,
-=======
-			Version: "v1.24.4",
->>>>>>> 97e023fc
+
 		},
 	}
 }
