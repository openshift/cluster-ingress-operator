--- conflicted
+++ resolved
@@ -15,107 +15,6 @@
     singular: clustercsidriver
   scope: Cluster
   versions:
-<<<<<<< HEAD
-  - name: v1
-    schema:
-      openAPIV3Schema:
-        description: "ClusterCSIDriver object allows management and configuration
-          of a CSI driver operator installed by default in OpenShift. Name of the
-          object must be name of the CSI driver it operates. See CSIDriverName type
-          for list of allowed values. \n Compatibility level 1: Stable within a major
-          release for a minimum of 12 months or 3 minor releases (whichever is longer)."
-        properties:
-          apiVersion:
-            description: 'APIVersion defines the versioned schema of this representation
-              of an object. Servers should convert recognized schemas to the latest
-              internal value, and may reject unrecognized values. More info: https://git.k8s.io/community/contributors/devel/sig-architecture/api-conventions.md#resources'
-            type: string
-          kind:
-            description: 'Kind is a string value representing the REST resource this
-              object represents. Servers may infer this from the endpoint the client
-              submits requests to. Cannot be updated. In CamelCase. More info: https://git.k8s.io/community/contributors/devel/sig-architecture/api-conventions.md#types-kinds'
-            type: string
-          metadata:
-            properties:
-              name:
-                enum:
-                - ebs.csi.aws.com
-                - efs.csi.aws.com
-                - disk.csi.azure.com
-                - file.csi.azure.com
-                - pd.csi.storage.gke.io
-                - cinder.csi.openstack.org
-                - csi.vsphere.vmware.com
-                - manila.csi.openstack.org
-                - csi.ovirt.org
-                - csi.kubevirt.io
-                - csi.sharedresource.openshift.io
-                - diskplugin.csi.alibabacloud.com
-                - vpc.block.csi.ibm.io
-                - powervs.csi.ibm.com
-                type: string
-            type: object
-          spec:
-            description: spec holds user settable values for configuration
-            properties:
-              logLevel:
-                default: Normal
-                description: "logLevel is an intent based logging for an overall component.
-                  \ It does not give fine grained control, but it is a simple way
-                  to manage coarse grained logging choices that operators have to
-                  interpret for their operands. \n Valid values are: \"Normal\", \"Debug\",
-                  \"Trace\", \"TraceAll\". Defaults to \"Normal\"."
-                enum:
-                - ""
-                - Normal
-                - Debug
-                - Trace
-                - TraceAll
-                type: string
-              managementState:
-                description: managementState indicates whether and how the operator
-                  should manage the component
-                pattern: ^(Managed|Unmanaged|Force|Removed)$
-                type: string
-              observedConfig:
-                description: observedConfig holds a sparse config that controller
-                  has observed from the cluster state.  It exists in spec because
-                  it is an input to the level for the operator
-                nullable: true
-                type: object
-                x-kubernetes-preserve-unknown-fields: true
-              operatorLogLevel:
-                default: Normal
-                description: "operatorLogLevel is an intent based logging for the
-                  operator itself.  It does not give fine grained control, but it
-                  is a simple way to manage coarse grained logging choices that operators
-                  have to interpret for themselves. \n Valid values are: \"Normal\",
-                  \"Debug\", \"Trace\", \"TraceAll\". Defaults to \"Normal\"."
-                enum:
-                - ""
-                - Normal
-                - Debug
-                - Trace
-                - TraceAll
-                type: string
-              unsupportedConfigOverrides:
-                description: 'unsupportedConfigOverrides holds a sparse config that
-                  will override any previously set options.  It only needs to be the
-                  fields to override it will end up overlaying in the following order:
-                  1. hardcoded defaults 2. observedConfig 3. unsupportedConfigOverrides'
-                nullable: true
-                type: object
-                x-kubernetes-preserve-unknown-fields: true
-            type: object
-          status:
-            description: status holds observed values from the cluster. They may not
-              be overridden.
-            properties:
-              conditions:
-                description: conditions is a list of conditions and their status
-                items:
-                  description: OperatorCondition is just the standard condition fields.
-=======
     - name: v1
       schema:
         openAPIV3Schema:
@@ -153,7 +52,6 @@
               properties:
                 driverConfig:
                   description: driverConfig can be used to specify platform specific driver configuration. When omitted, this means no opinion and the platform is left to choose reasonable defaults. These defaults are subject to change over time.
->>>>>>> 8eb2c667
                   properties:
                     driverType:
                       description: "driverType indicates type of CSI driver for which the driverConfig is being applied to. \n Valid values are: \n * vSphere \n Allows configuration of vsphere CSI driver topology. \n --- Consumers should treat unknown values as a NO-OP."
