--- conflicted
+++ resolved
@@ -1254,12 +1254,11 @@
 	TLSInspectDelay *metav1.Duration `json:"tlsInspectDelay,omitempty"`
 }
 
-<<<<<<< HEAD
 // IngressControllerBindOptions specifies options for binding haproxy in ingress controller pods
 type IngressControllerBindOptions struct {
 
 	// httpPort deines the port number which HAProxy process binds for
-	// https connections. Setting this field is generally not recommended. However in
+	// http connections. Setting this field is generally not recommended. However in
 	// hostNetworking strategy, default http 80 port might be occupied by other processess
 	//
 	// +kubebuilder:validation:Optional
@@ -1268,8 +1267,8 @@
 	// +optional
 	HTTPPort int32 `json:"httpPort,omitempty"`
 
-	// httpPort deines the port number which HAProxy process binds for
-	// http connections. Setting this field is generally not recommended. However in
+	// httpsPort deines the port number which HAProxy process binds for
+	// https connections. Setting this field is generally not recommended. However in
 	// hostNetworking strategy, default https 443 port might be occupied by other processess
 	//
 	// +kubebuilder:validation:Optional
@@ -1278,7 +1277,7 @@
 	// +optional
 	HTTPsPort int32 `json:"httpsPort,omitempty"`
 }
-=======
+
 // HTTPEmptyRequestsPolicy indicates how HTTP connections for which no request
 // is received should be handled.
 // +kubebuilder:validation:Enum=Respond;Ignore
@@ -1292,7 +1291,6 @@
 	// should ignore empty requests.
 	HTTPEmptyRequestsPolicyIgnore HTTPEmptyRequestsPolicy = "Ignore"
 )
->>>>>>> e2cdf40b
 
 var (
 	// Available indicates the ingress controller deployment is available.
